--- conflicted
+++ resolved
@@ -8,46 +8,22 @@
 import shutil
 import sys
 import traceback
-import importlib.metadata
-from packaging import requirements
-from collections import defaultdict
 # e.g. "pdf2zh": { "conda": { "packages": [...], "python_version": "3.12" } }
 
 # TODO: 如果用户的conda/uv环境路径是自定义的, 需要支持自定义路径
-# 目前默认为当用户在命令行中执行uv / conda时, 是可以正常使用的, 而不是执行/usr/local/bin/uv等等才可以使用
+# 目前我们默认为当用户在命令行中执行uv / conda时, 是可以正常使用的, 而不是执行/usr/local/bin/uv等等才可以使用
 
 def normalize_pkg_name(name: str) -> str:
-    return name.lower().replace('_', '-').replace('.', '-').split("=")[0] # .split("=")[0] 去掉==分隔的版本号等
-
-def check_packages_python_snippet(requirements_list):
-    result = {'satisfied': [], 'missing': []}
-    for package_requirement in requirements_list:
-        try:
-            req_obj = requirements.Requirement(package_requirement)
-            package_name = req_obj.name
-            installed_version = importlib.metadata.version(package_name)
-            if req_obj.specifier.contains(installed_version):
-                result['satisfied'].append(package_requirement)
-            else:
-                sys.stderr.write(f"[X] Package version mismatch. Required: '{package_requirement}', installed: '{installed_version}'\n")
-                result['missing'].append(package_requirement)
-        except importlib.metadata.PackageNotFoundError:
-            sys.stderr.write(f"[X] Package not found: '{package_name}'\n")
-            result['missing'].append(package_requirement)
-        except requirements.InvalidRequirement as e:
-            sys.stderr.write(f"[X] Invalid requirement format: '{package_requirement}'\n")
-            result['missing'].append(package_requirement)
-        except Exception as e:
-            sys.stderr.write(f"[X] Other Error while checking '{package_requirement}': {e}\n")
-            result['missing'].append(package_requirement)
-    print(json.dumps(result))
+    return name.lower().replace('_', '-').replace('.', '-')
 
 class VirtualEnvManager:
+    def __init__(self, config_path, env_name, default_env_tool, enable_mirror=True, skip_install=False, mirror_source=None):
     def __init__(self, config_path, env_name, default_env_tool, enable_mirror=True, skip_install=False, mirror_source=None):
         self.is_windows = platform.system() == "Windows"
         self.config_path = config_path
         self.skip_install = skip_install
         self.mirror_source = mirror_source
+        self.mirror_source = mirror_source
 
         with open(config_path, 'r', encoding='utf-8') as f:
             self.env_configs = json.load(f)
@@ -55,8 +31,6 @@
         self.env_name = env_name
         self.curr_envtool = None
         self.curr_envname = None
-        self.conda_env_path = defaultdict(lambda: None)
-        self.ensured_env = defaultdict(lambda: None)
         self.default_env_tool = default_env_tool
         self.enable_mirror = enable_mirror
     
@@ -69,28 +43,24 @@
             return True
         print(f"🔍 检查 {envtool} 环境 {envname} 中的 packages: {required_packages}")
         try:
-            python_executable = 'python.exe' if self.is_windows else 'python'
             if envtool == 'uv':
+                python_executable = 'python.exe' if self.is_windows else 'python'
                 python_path = os.path.join(envname, 'Scripts' if self.is_windows else 'bin', python_executable)
-                # command_run = ['uv', 'pip', 'list', '--format=json', '--python', python_path]
+                result = subprocess.run(
+                    ['uv', 'pip', 'list', '--format=json', '--python', python_path],
+                    capture_output=True, text=True, timeout=100
+                )
             elif envtool == 'conda':
-                python_path = os.path.join(self.conda_env_path[self.curr_envname], '' if self.is_windows else 'bin', python_executable)
-                # command_run = ['conda', 'run', '-n', envname, 'pip', 'list', '--format=json']
-            command_run = [python_path, "-c",
-                "from utils.venv import check_packages_python_snippet; "
-                "import json; "
-                f"check_packages_python_snippet({json.dumps(required_packages)})" ]
-            result = subprocess.run( # 检查 packages 是否都已安装对应版本
-                command_run, capture_output=True, text=True, timeout=100
-            )
+                result = subprocess.run(
+                    ['conda', 'run', '-n', envname, 'pip', 'list', '--format=json'],
+                    capture_output=True, text=True, timeout=100
+                )
             if result.returncode != 0:
                 print(f"❌ 检查 packages 失败: pip list 返回非零退出码")
                 return False
-            result_out, result_err = result.stdout.strip(), result.stderr.strip()
-            result_json = json.loads(result_out)
-            installed_packages, missing_packages = result_json["satisfied"], result_json["missing"]
-            # installed_packages = {normalize_pkg_name(pkg['name']) for pkg in json.loads(result.stdout)}
-            # missing_packages = [pkg for pkg in required_packages if normalize_pkg_name(pkg) not in installed_packages]
+            
+            installed_packages = {normalize_pkg_name(pkg['name']) for pkg in json.loads(result.stdout)}
+            missing_packages = [pkg for pkg in required_packages if normalize_pkg_name(pkg) not in installed_packages]
             if missing_packages:
                 print(f"❌ 缺少 packages: {missing_packages}")
                 return False
@@ -118,61 +88,36 @@
 
         try:
             env = os.environ.copy()
-<<<<<<< HEAD
             env['UV_HTTP_TIMEOUT'] = '7200' if envtool == 'uv' else None
-=======
-            env['UV_HTTP_TIMEOUT'] = '1200' if envtool == 'uv' else None
->>>>>>> 5e19a59a
             if envtool == 'uv':
                 python_executable = 'python.exe' if self.is_windows else 'python'
                 python_path = os.path.join(envname, 'Scripts' if self.is_windows else 'bin', python_executable)
                 if self.enable_mirror:
                     print("🌍 使用中科大镜像源安装 packages, 如果失败请在命令行参数中添加--enable_mirror=False")
+                    print("🌍 使用中科大镜像源安装 packages, 如果失败请在命令行参数中添加--enable_mirror=False")
                     subprocess.run(
                     ['uv', 'pip', 'install', '--index-url', self.mirror_source, *packages, '--python', python_path],
-<<<<<<< HEAD
-                    check=True, timeout=7200, env=env
-=======
                     check=True, timeout=1200, env=env
->>>>>>> 5e19a59a
                 )
                 else:
                     print("🌍 使用默认 PyPI 源安装 packages, 如果失败请在命令行参数中添加--enable_mirror=True")
                     subprocess.run(
                         ['uv', 'pip', 'install', *packages, '--python', python_path],
-<<<<<<< HEAD
-                        check=True, timeout=7200, env=env
-=======
                         check=True, timeout=1200, env=env
->>>>>>> 5e19a59a
                     )
             elif envtool == 'conda':
-                python_executable = 'python.exe' if self.is_windows else 'python'
-                python_path = f'"{os.path.join(self.conda_env_path[self.curr_envname], '' if self.is_windows else 'bin', python_executable)}"'
                 if self.enable_mirror:
                     print("🌍 使用中科大镜像源安装 packages, 如果失败请在命令行参数中添加--enable_mirror=False")
+                    print("🌍 使用中科大镜像源安装 packages, 如果失败请在命令行参数中添加--enable_mirror=False")
                     subprocess.run(
-<<<<<<< HEAD
                     ['conda', 'run', '-n', envname, 'pip', 'install', '--index-url', self.mirror_source, *packages],
-                    check=True, timeout=7200
+                    check=True, timeout=1200
                 )
                 else:
                     print("🌍 使用默认 PyPI 源安装 packages, 如果失败请在命令行参数中添加--enable_mirror=True")
                     subprocess.run(
                         ['conda', 'run', '-n', envname, 'pip', 'install', *packages],
-                        check=True, timeout=7200
-=======
-                        # ['conda', 'run', '-n', envname, 'pip', 'install', '--index-url', 'https://pypi.tuna.tsinghua.edu.cn/simple', *packages],
-                        [python_path, '-m', 'pip', 'install', '--index-url', self.mirror_source, *packages],
-                        check=True, timeout=120000
-                    )
-                else:
-                    print("🌍 使用默认 PyPI 源安装 packages, 如果失败请在命令行参数中添加--enable_mirror=True")
-                    subprocess.run(
-                        # ['conda', 'run', '-n', envname, 'pip', 'install', *packages],
-                        [python_path, '-m', 'pip', 'install', *packages],
-                        check=True, timeout=120000
->>>>>>> 5e19a59a
+                        check=True, timeout=1200
                     )
             print(f"✅ packages 安装成功: {packages}")
             return True
@@ -193,23 +138,13 @@
         try:
             if envtool == 'uv':
                 env = os.environ.copy()
-<<<<<<< HEAD
-                env['UV_HTTP_TIMEOUT'] = '7200' 
-                subprocess.run(
-                    ['uv', 'venv', envname, '--python', python_version],
-                    check=True, timeout=7200 # 36000秒超时
-                )
-            elif envtool == 'conda':
-                subprocess.run(['conda', 'create', '-n', envname, f'python={python_version}', '-y'], check=True, timeout=7200)
-=======
                 env['UV_HTTP_TIMEOUT'] = '1200' 
                 subprocess.run(
                     ['uv', 'venv', envname, '--python', python_version],
-                    check=True, timeout=120000 # 120000秒超时
+                    check=True, timeout=1200 # 36000秒超时
                 )
             elif envtool == 'conda':
                 subprocess.run(['conda', 'create', '-n', envname, f'python={python_version}', '-y'], check=True, timeout=1200)
->>>>>>> 5e19a59a
             return True
         except subprocess.TimeoutExpired:
             print(f"⏰ 创建 {envname} 环境超时")
@@ -221,11 +156,7 @@
     
     def check_envtool(self, envtool): # 检查 uv / conda 是否存在
         try:
-<<<<<<< HEAD
-            result = subprocess.run([envtool, '--version'], capture_output=True, text=True, timeout=7200)
-=======
             result = subprocess.run([envtool, '--version'], capture_output=True, text=True, timeout=1200)
->>>>>>> 5e19a59a
             return result.returncode == 0
         except Exception as e:
             print(f"❌ 检查 {envtool} 失败: {e}")
@@ -244,11 +175,7 @@
                 return False
         elif envtool == 'conda':
             try: 
-<<<<<<< HEAD
-                result = subprocess.run(['conda', 'env', 'list'], capture_output=True, text=True, timeout=7200)
-=======
                 result = subprocess.run(['conda', 'env', 'list'], capture_output=True, text=True, timeout=1200)
->>>>>>> 5e19a59a
                 if result.returncode == 0:
                     envs = [line.split()[0] for line in result.stdout.splitlines() if line and not line.startswith("#")]
                     print("🔍 检查 conda 环境列表: ", envs)
@@ -259,20 +186,11 @@
         return False
         
     def ensure_env(self, engine):
-        if self.ensured_env[engine]: # 非None，已获取过，直接返回
-            self.curr_envtool, self.curr_envname = self.ensured_env[engine]
-            print(f"✅ 使用 {self.curr_envtool} 环境: {self.curr_envname}")
-            return True
-        # 否则为 None, 需要检查工具和虚拟环境
         envtools = ['conda', 'uv'] if self.default_env_tool == 'conda' else ['uv', 'conda']
         for envtool in envtools:
             if self.check_envtool(envtool):
                 envname = self.env_name[engine]
                 env_exists = self.check_env(engine, envtool)
-                self.curr_envtool = envtool
-                self.curr_envname = envname
-                if envtool == 'conda':
-                    self._get_conda_env_path(envname) # 获取和存储envname对应的路径
                 if not env_exists:
                     # 环境不存在：创建环境，然后安装包
                     if not self.create_env(engine, envtool):
@@ -287,7 +205,8 @@
                         if not self.install_packages(engine, envtool, envname):
                             print(f"⚠️ packages 安装失败，但将继续使用 {envtool} 环境 {envname}")
 
-                self.ensured_env[engine] = (self.curr_envtool, self.curr_envname) # 已检查过环境，缓存，避免反复检查耗时
+                self.curr_envtool = envtool
+                self.curr_envname = envname
                 print(f"✅ 使用 {envtool} 环境: {self.curr_envname}")
                 return True
             else:
@@ -299,31 +218,22 @@
 
     # Add this method inside the VirtualEnvManager class
     def _get_conda_env_path(self, env_name):
-        if self.conda_env_path[env_name]: # 非None，已获取过，直接返回
-            return self.conda_env_path[env_name]
-        # 否则为 None, 需要获取
         try:
             result = subprocess.run(
                 ['conda', 'info', '--json'],
-<<<<<<< HEAD
-                capture_output=True, text=True, check=True, timeout=7200, encoding='utf-8'
-=======
                 capture_output=True, text=True, check=True, timeout=1200, encoding='utf-8'
->>>>>>> 5e19a59a
             )
             conda_info = json.loads(result.stdout)
             # Conda lists full paths to all environments in 'envs'
             for env_path in conda_info.get('envs', []):
                 if os.path.basename(env_path) == env_name:
                     print(f"✅ Found conda env path: {env_path}")
-                    self.conda_env_path[env_name] = env_path
                     return env_path
             # As a fallback, check all known environment directories
             for envs_dir in conda_info.get('envs_dirs', []):
                 potential_path = os.path.join(envs_dir, env_name)
                 if os.path.isdir(potential_path):
                     print(f"✅ Found conda env path in envs_dirs: {potential_path}")
-                    self.conda_env_path[env_name] = env_path
                     return potential_path
             print(f"⚠️无法在 'conda info' 的输出中找到环境 '{env_name}' 的路径。")
             return None
@@ -407,14 +317,11 @@
         try:
             if self.curr_envtool == 'uv':
                 bin_dir = os.path.join(self.curr_envname, 'Scripts' if self.is_windows else 'bin')
-                python_path = os.path.join(bin_dir, 'python.exe' if self.is_windows else 'python')
             elif self.curr_envtool == 'conda':
                 env_full_path = self._get_conda_env_path(self.curr_envname)
                 if not env_full_path:
                     raise FileNotFoundError(f"无法自动定位 Conda 环境 '{self.curr_envname}' 的路径。")
                 bin_dir = os.path.join(env_full_path, 'Scripts' if self.is_windows else 'bin')
-                python_executable = 'python.exe' if self.is_windows else os.path.join('bin', 'python')
-                python_path = os.path.join(env_full_path, python_executable)
                 if not os.path.exists(bin_dir):
                     print(f"❌ 虚拟环境目录不存在: {bin_dir}")
                     raise FileNotFoundError(f"虚拟环境目录不存在: {bin_dir}")
@@ -422,6 +329,8 @@
                 raise ValueError(f"⚠️ 未知的环境工具: {self.curr_envtool}")
 
             # --- 命令组装 (保留优点：优先可执行文件，并用-u强制无缓冲) ---
+            python_executable = 'python.exe' if self.is_windows else 'python'
+            python_path = os.path.join(bin_dir, python_executable)
 
             # 直接执行
             if command[0].lower() in ['pdf2zh', 'pdf2zh_next']:
@@ -440,7 +349,7 @@
                 # 运行其他python命令时，同样使用正确的 python_path
                 cmd = [python_path, '-u'] + command
 
-            # 虚拟环境执行
+            # 虚拟环境之行
             print(f"🚀 在虚拟环境中执行命令: {' '.join(cmd)}\n")
             # --- 环境变量设置 (保留优点) ---
             env = os.environ.copy()
